--- conflicted
+++ resolved
@@ -1089,22 +1089,10 @@
                 }
             });
 
-<<<<<<< HEAD
             if (!isset($this->streams[$streamId])) {
                 foreach ($request->getEventListeners() as $eventListener) {
                     $eventListener->completeSendingRequest($request, $stream);
                 }
-=======
-                $flag = Http2Parser::END_HEADERS | ($chunk === null ? Http2Parser::END_STREAM : Http2Parser::NO_FLAG);
-
-                $headers = $this->hpack->encode($headers);
-                if (\strlen($headers) > $this->frameSizeLimit) {
-                    /** @var string[] $split */
-                    $split = \str_split($headers, $this->frameSizeLimit);
-
-                    $firstChunk = \array_shift($split);
-                    $lastChunk = \array_pop($split);
->>>>>>> fafc7a0e
 
                 \assert($http2stream->pendingResponse !== null);
 
@@ -1404,7 +1392,6 @@
             $stream->clientWindow -= $length;
 
             if ($length > $this->frameSizeLimit) {
-                /** @var string[] $chunks */
                 $chunks = \str_split($stream->requestBodyBuffer, $this->frameSizeLimit);
                 $stream->requestBodyBuffer = \array_pop($chunks);
 
