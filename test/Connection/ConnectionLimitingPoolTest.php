--- conflicted
+++ resolved
@@ -10,14 +10,10 @@
 use Amp\PHPUnit\AsyncTestCase;
 use Amp\Socket\SocketAddress;
 use Amp\Success;
-<<<<<<< HEAD
 use function Amp\async;
 use function Amp\await;
+use function Amp\defer;
 use function Amp\delay;
-=======
-use function Amp\asyncCall;
-use function Amp\call;
->>>>>>> 5f34c35e
 
 class ConnectionLimitingPoolTest extends AsyncTestCase
 {
@@ -128,7 +124,7 @@
         ]);
     }
 
-    private function createMockClosableConnection(Request $request): Promise
+    private function createMockClosableConnection(Request $request): Connection
     {
         $content = 'open';
         $busy = false;
@@ -136,14 +132,12 @@
 
         $stream = $this->createMock(Stream::class);
         $stream->method('request')
-            ->willReturnCallback(static function () use (&$content, $request, &$busy) {
-                return call(static function () use (&$content, $request, &$busy) {
-                    // simulate a request taking some time
-                    yield new Delayed(500);
-                    $busy = false;
-                    // we can't pass this as the value to Delayed because we need to capture $content after the delay completes
-                    return new Response('1.1', 200, null, [], new InMemoryStream($content), $request, new Success(new Trailers([])));
-                });
+            ->willReturnCallback(static function () use (&$content, $request, &$busy): Response {
+                // simulate a request taking some time
+                delay(500);
+                $busy = false;
+                // we can't pass this as the value to Delayed because we need to capture $content after the delay completes
+                return new Response('1.1', 200, null, [], new InMemoryStream($content), $request, new Success(new Trailers([])));
             });
         $stream->method('getLocalAddress')
             ->willReturn(new SocketAddress('127.0.0.1'));
@@ -152,8 +146,9 @@
 
         $connection = $this->createMock(Connection::class);
         $connection->method('getStream')
-            ->willReturnCallback(static function () use (&$content, $stream, &$busy) {
-                $result = new Delayed(1, $busy ? null : $stream);
+            ->willReturnCallback(static function () use (&$content, $stream, &$busy): ?Stream {
+                delay(1);
+                $result = $busy ? null : $stream;
                 $busy = true;
                 return $result;
             });
@@ -161,28 +156,29 @@
             ->willReturn(['1.1', '1.0']);
         $connection->expects($this->atMost(1))
             ->method('close')
-            ->willReturnCallback(static function () use (&$content, &$closeHandlers, $connection) {
+            ->willReturnCallback(static function () use (&$content, &$closeHandlers, $connection): void {
                 $content = 'closed';
                 foreach ($closeHandlers as $closeHandler) {
-                    asyncCall($closeHandler, $connection);
+                    defer($closeHandler, $connection);
                 }
-                return new Success;
             });
         $connection->method('onClose')
-            ->willReturnCallback(static function (callable $callback) use (&$closeHandlers) {
+            ->willReturnCallback(static function (callable $callback) use (&$closeHandlers): void {
                 $closeHandlers[] = $callback;
             });
 
-        return new Delayed(1, $connection);
-    }
-
-    public function testConnectionNotClosedWhileInUse(): \Generator
+        delay(1);
+
+        return $connection;
+    }
+
+    public function testConnectionNotClosedWhileInUse(): void
     {
         $request = new Request('http://localhost');
 
         $factory = $this->createMock(ConnectionFactory::class);
         $factory->method('create')
-            ->willReturnCallback(function () use ($request) {
+            ->willReturnCallback(function () use ($request): Connection {
                 return $this->createMockClosableConnection($request);
             });
 
@@ -195,18 +191,18 @@
         $numRequests = 66;
         $promises = [];
         for ($i = 0; $i < $numRequests; $i++) {
-            $promises[] = $client->request($request);
+            $promises[] = async(fn() => $client->request($request));
         }
-        yield $promises;
+        await($promises);
 
         // all requests have completed and all connections are now idle. run through the connections again.
         $promises = [];
         for ($i = 0; $i < $numRequests; $i++) {
-            $promises[] = $client->request($request);
+            $promises[] = async(fn() => $client->request($request));
         }
-        $responses = yield $promises;
+        $responses = await($promises);
         foreach ($responses as $response) {
-            $data = yield $response->getBody()->buffer();
+            $data = $response->getBody()->buffer();
             // if $data === 'closed', the connection was closed before the request completed
             $this->assertNotSame('closed', $data);
         }
